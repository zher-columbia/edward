from __future__ import absolute_import
from __future__ import division
from __future__ import print_function

import numpy as np
import tensorflow as tf


def cumprod(xs):
    """Cumulative product of a tensor along first dimension.

    https://github.com/tensorflow/tensorflow/issues/813

    Parameters
    ----------
    x : tf.Tensor
        vector, matrix, or n-Tensor

    Returns
    -------
    tf.Tensor
        A Tensor with `cumprod` applied along its first dimension.
    """
    values = tf.unpack(xs)
    out = []
    prev = tf.ones_like(values[0])
    for val in values:
        s = prev * val
        out.append(s)
        prev = s

    result = tf.pack(out)
    return result


def dot(x, y):
    """Compute dot product between a Tensor matrix and a Tensor vector.

    If x is a ``[M x N]`` matrix, then y is a ``M``-vector.

    If x is a ``M``-vector, then y is a ``[M x N]`` matrix.

    Parameters
    ----------
    x : tf.Tensor
        ``M x N`` matrix or ``M`` vector (see above)
    y : tf.Tensor
        ``M`` vector or ``M x N`` matrix (see above)

    Returns
    -------
    tf.Tensor
        ``N``-vector
    """
    if len(x.get_shape()) == 1:
        vec = x
        mat = y
        return tf.matmul(tf.expand_dims(vec, 0), mat)
    else:
        mat = x
        vec = y
        return tf.matmul(mat, tf.expand_dims(vec, 1))


def get_dims(x):
    """Get values of each dimension.

    Parameters
    ----------
    x : tf.Tensor or np.ndarray
        scalar, vector, matrix, or n-tensor

    Returns
    -------
    list
        Python list containing dimensions of `x`
    """
    if isinstance(x, tf.Tensor):
        dims = x.get_shape()
        if len(dims) == 0: # scalar
            return []
        else: # array
            return [dim.value for dim in dims]

    elif isinstance(x, np.ndarray):
        return list(x.shape)
    else:
        raise NotImplementedError()


def get_session():
    """Get the globally defined TensorFlow session.

    If the session is not already defined, then the function will create
    a global session.

    Returns
    -------
    _ED_SESSION : tf.InteractiveSession
    """
    global _ED_SESSION
    if tf.get_default_session() is None:
        _ED_SESSION = tf.InteractiveSession()

    return _ED_SESSION


def hessian(y, xs):
    """Calculate Hessian of y with respect to each x in xs.

    Parameters
    ----------
    y : tf.Tensor
        Tensor to calculate Hessian of.
    xs : list
        List of TensorFlow variables to calculate with respect to.
        The variables can have different shapes.

    Returns
    -------
    tf.Tensor
        A matrix where each row is
        .. math:: \partial_{xs} ( [ \partial_{xs} y ]_j ).
    """
    # Calculate flattened vector grad_{xs} y.
    grads = tf.gradients(y, xs)
    grads = [tf.reshape(grad, [-1]) for grad in grads]
    grads = tf.concat(0, grads)
    # Loop over each element in the vector.
    mat = []
    print(grads)
    d = grads.get_shape()[0]
<<<<<<< HEAD
    print(d)
=======
    if not isinstance(d, int):
        d = grads.eval().shape[0]
>>>>>>> 641f806f
    for j in range(d):
        # Calculate grad_{xs} ( [ grad_{xs} y ]_j ).
        gradjgrads = tf.gradients(grads[j], xs)
        # Flatten into vector.
        hi = []
        for l in range(len(xs)):
            hij = gradjgrads[l]
            # return 0 if gradient doesn't exist; TensorFlow returns None
            if hij is None:
                hij = tf.zeros(xs[l].get_shape(), dtype=tf.float32)

            hij = tf.reshape(hij, [-1])
            hi.append(hij)

        hi = tf.concat(0, hi)
        mat.append(hi)

    # Form matrix where each row is grad_{xs} ( [ grad_{xs} y ]_j ).
    return tf.pack(mat)


def kl_multivariate_normal(loc_one, scale_one, loc_two=0, scale_two=1):
    """Calculate the KL of multivariate normal distributions with
    diagonal covariances.

    Parameters
    ----------
    loc_one : tf.Tensor
        n-dimensional vector, or M x n-dimensional matrix where each
        row represents the mean of a n-dimensional Gaussian
    scale_one : tf.Tensor
        n-dimensional vector, or M x n-dimensional matrix where each
        row represents the standard deviation of a n-dimensional Gaussian
    loc_two : tf.Tensor, optional
        n-dimensional vector, or M x n-dimensional matrix where each
        row represents the mean of a n-dimensional Gaussian
    scale_two : tf.Tensor, optional
        n-dimensional vector, or M x n-dimensional matrix where each
        row represents the standard deviation of a n-dimensional Gaussian

    Returns
    -------
    tf.Tensor
        for scalar or vector inputs, outputs the scalar
        ``KL( N(z; loc_one, scale_one) || N(z; loc_two, scale_two) )``
        for matrix inputs, outputs the vector
        ``[KL( N(z; loc_one[m,:], scale_one[m,:]) || N(z; loc_two[m,:], scale_two[m,:]) )]_{m=1}^M``
    """
    if loc_two == 0 and scale_two == 1:
        return 0.5 * tf.reduce_sum(
            tf.square(scale_one) + tf.square(loc_one) - \
            1.0 - 2.0 * tf.log(scale_one))
    else:
        return 0.5 * tf.reduce_sum(
            tf.square(scale_one/scale_two) + \
            tf.square((loc_two - loc_one)/scale_two) - \
            1.0 + 2.0 * tf.log(scale_two) - 2.0 * tf.log(scale_one), 1)


def log_mean_exp(x):
    """Compute the ``log_mean_exp`` of the elements in x.

    Parameters
    ----------
    x : tf.Tensor
        vector or matrix with second dimension 1
        shape=TensorShape([Dimension(N)])
        shape=TensorShape([Dimension(N), Dimension(1)])

    Returns
    -------
    tf.Tensor
        scalar if vector input, vector if matrix tensor input
    """
    x_max = tf.reduce_max(x)
    return tf.add(x_max, tf.log(tf.reduce_mean(tf.exp(tf.sub(x, x_max)))))


def log_sum_exp(x):
    """Compute the ``log_sum_exp`` of the elements in x.

    Parameters
    ----------
    x : tf.Tensor
        vector or matrix with second dimension 1
        shape=TensorShape([Dimension(N)])
        shape=TensorShape([Dimension(N), Dimension(1)])

    Returns
    -------
    tf.Tensor
        scalar if vector input, vector if matrix tensor input
    """
    x_max = tf.reduce_max(x)
    return tf.add(x_max, tf.log(tf.reduce_sum(tf.exp(tf.sub(x, x_max)))))


def logit(x):
    """Evaluate :math:`\log(x / (1 - x))` elementwise.

    Clips all elements to be between :math:`(0,1)`.

    Parameters
    ----------
    x : tf.Tensor
        scalar, vector, matrix, or n-Tensor

    Returns
    -------
    tf.Tensor
        size corresponding to size of input
    """
    x = tf.clip_by_value(x, 1e-8, 1.0 - 1e-8)
    return tf.log(x) - tf.log(1.0 - x)


def multivariate_rbf(x, y=0.0, sigma=1.0, l=1.0):
    """Squared-exponential kernel

    .. math:: k(x, y) = \sigma^2 \exp{ -1/(2l^2) \sum_i (x_i - y_i)^2 }

    Parameters
    ----------
    x : tf.Tensor
        scalar, vector, matrix, or n-Tensor
    y : Optional[tf.Tensor], default 0.0
        scalar, vector, matrix, or n-Tensor
    sigma : Optional[double], default 1.0
        standard deviation of radial basis function
    l : Optional[double], default 1.0
        lengthscale of radial basis function

    Returns
    -------
    tf.Tensor
        scalar if vector input, rank-(n-1) if n-Tensor input
    """
    return tf.pow(sigma, 2.0) * \
           tf.exp(-1.0/(2.0*tf.pow(l, 2.0)) * \
                  tf.reduce_sum(tf.pow(x - y , 2.0)))


def rbf(x, y=0.0, sigma=1.0, l=1.0):
    """Squared-exponential kernel element-wise

    .. math:: k(x, y) = \sigma^2 \exp{ -1/(2l^2) (x_i - y_i)^2 }

    Parameters
    ----------
    x : tf.Tensor
        scalar, vector, matrix, or n-Tensor
    y : Optional[tf.Tensor], default 0.0
        scalar, vector, matrix, or n-Tensor
    sigma : Optional[double], default 1.0
        standard deviation of radial basis function
    l : Optional[double], default 1.0
        lengthscale of radial basis function

    Returns
    -------
    tf.Tensor
        size corresponding to size of input
    """
    return tf.pow(sigma, 2.0) * \
           tf.exp(-1.0/(2.0*tf.pow(l, 2.0)) * tf.pow(x - y , 2.0))


def set_seed(x):
    """Set seed for both NumPy and TensorFlow.

    Parameters
    ----------
    x : int, float
        seed
    """
    np.random.seed(x)
    tf.set_random_seed(x)


def softplus(x):
    """Elementwise Softplus function

    .. math:: \log(1 + \exp(x))

    TensorFlow can't currently autodiff through ``tf.nn.softplus()``.

    Parameters
    ----------
    x : tf.Tensor
        scalar, vector, matrix, or n-Tensor

    Returns
    -------
    tf.Tensor
        size corresponding to size of input
    """
    return tf.log(1.0 + tf.exp(x))


def stop_gradient(x):
    """Apply ``tf.stop_gradient()`` element-wise.

    Parameters
    ----------
    x : tf.Tensor or list
        scalar, vector, matrix, or n-Tensor or list thereof

    Returns
    -------
    tf.Tensor or list
        size corresponding to size of input
    """
    if isinstance(x, tf.Tensor):
        return tf.stop_gradient(x)
    else: # list
        return [tf.stop_gradient(i) for i in x]


def to_simplex(x):
    """Transform real vector of length ``(K-1)`` to a simplex of dimension ``K``
    using a backward stick breaking construction.

    Parameters
    ----------
    x : tf.tensor or np.array
        scalar, vector, or matrix

    Returns
    -------
    tf.Tensor
        Same shape as input but with last dimension of size ``K``.

    Notes
    -----
    x as a 3d or higher tensor is not guaranteed to be supported.
    """
    if isinstance(x, tf.Tensor):
        shape = get_dims(x)
    else:
        shape = x.shape

    if len(shape) == 1:
        n_rows = ()
        K_minus_one = shape[0]
        eq = -tf.log(tf.cast(K_minus_one - tf.range(K_minus_one),
                             dtype=tf.float32))
        z = tf.sigmoid(eq + x)
        pil = tf.concat(0, [z, tf.constant([1.0])])
        piu = tf.concat(0, [tf.constant([1.0]), 1.0 - z])
        S = cumprod(piu)
        return S * pil
    else:
        n_rows = shape[0]
        K_minus_one = shape[1]
        eq = -tf.log(tf.cast(K_minus_one - tf.range(K_minus_one),
                             dtype=tf.float32))
        z = tf.sigmoid(eq + x)
        pil = tf.concat(1, [z, tf.ones([n_rows, 1])])
        piu = tf.concat(1, [tf.ones([n_rows, 1]), 1.0 - z])
        # cumulative product along 1st axis
        S = tf.pack([cumprod(piu_x) for piu_x in tf.unpack(piu)])
        return S * pil<|MERGE_RESOLUTION|>--- conflicted
+++ resolved
@@ -128,14 +128,10 @@
     grads = tf.concat(0, grads)
     # Loop over each element in the vector.
     mat = []
-    print(grads)
     d = grads.get_shape()[0]
-<<<<<<< HEAD
-    print(d)
-=======
     if not isinstance(d, int):
         d = grads.eval().shape[0]
->>>>>>> 641f806f
+
     for j in range(d):
         # Calculate grad_{xs} ( [ grad_{xs} y ]_j ).
         gradjgrads = tf.gradients(grads[j], xs)
